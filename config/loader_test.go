--- conflicted
+++ resolved
@@ -440,9 +440,6 @@
 	}
 }
 
-<<<<<<< HEAD
-func TestLoadDir_temporary_files(t *testing.T) {
-=======
 func TestLoad_preventDestroyString(t *testing.T) {
 	c, err := Load(filepath.Join(fixtureDir, "prevent-destroy-string.tf"))
 	if err != nil {
@@ -481,7 +478,6 @@
 }
 
 func TestLoad_temporary_files(t *testing.T) {
->>>>>>> aa1e66c1
 	_, err := LoadDir(filepath.Join(fixtureDir, "dir-temporary-files"))
 	if err == nil {
 		t.Fatalf("Expected to see an error stating no config files found")
